/*
 * Copyright 2017-present the original author or authors.
 *
 * Licensed under the Apache License, Version 2.0 (the "License");
 * you may not use this file except in compliance with the License.
 * You may obtain a copy of the License at
 *
 *      http://www.apache.org/licenses/LICENSE-2.0
 *
 * Unless required by applicable law or agreed to in writing, software
 * distributed under the License is distributed on an "AS IS" BASIS,
 * WITHOUT WARRANTIES OR CONDITIONS OF ANY KIND, either express or implied.
 * See the License for the specific language governing permissions and
 * limitations under the License.
 */
package org.koin.compiler.scanner

import com.google.devtools.ksp.processing.KSPLogger
import com.google.devtools.ksp.processing.Resolver
import com.google.devtools.ksp.symbol.KSAnnotated
import com.google.devtools.ksp.symbol.KSClassDeclaration
import com.google.devtools.ksp.symbol.KSFunctionDeclaration
import com.google.devtools.ksp.validate
import org.koin.compiler.metadata.DEFINITION_ANNOTATION_LIST_TYPES
import org.koin.compiler.metadata.KoinMetaData
import org.koin.compiler.util.anyMatch
<<<<<<< HEAD
=======
import org.koin.core.annotation.Definition
>>>>>>> 8f3a05ed
import org.koin.core.annotation.Module

class KoinMetaDataScanner(
    private val logger: KSPLogger
) {

    private val moduleMetadataScanner = ModuleScanner(logger)
    private val componentMetadataScanner = ClassComponentScanner(logger)
    private val functionMetadataScanner = FunctionComponentScanner(logger)

    private var validModuleSymbols = mutableListOf<KSAnnotated>()
    private var validDefinitionSymbols = mutableListOf<KSAnnotated>()

    fun scanSymbols(resolver: Resolver): List<KSAnnotated> {
        val moduleSymbols = resolver.getSymbolsWithAnnotation(Module::class.qualifiedName!!).toList()
        val definitionSymbols = DEFINITION_ANNOTATION_LIST_TYPES.flatMap { annotation ->
            resolver.getSymbolsWithAnnotation(annotation.qualifiedName!!)
        }

        validModuleSymbols.addAll(moduleSymbols.filter { it.validate() })
        validDefinitionSymbols.addAll(definitionSymbols.filter { it.validate() })

        val invalidModuleSymbols = moduleSymbols.filter { !it.validate() }
        val invalidDefinitionSymbols = definitionSymbols.filter { !it.validate() }
        val invalidSymbols = invalidModuleSymbols + invalidDefinitionSymbols
        if (invalidSymbols.isNotEmpty()) {
            logger.logging("Invalid definition symbols found.")
            logInvalidEntities(invalidSymbols)
            return invalidSymbols
        }

        val propertyValueSymbols = resolver.getSymbolsWithAnnotation(PropertyValue::class.qualifiedName!!).toList()
        defaultProperties.addAll(propertyValueSymbols.filter { it.validate() })

        externalDefinitions = resolver.getDeclarationsFromPackage("org.koin.ksp.generated")
            .filter { a -> a.annotations.any { it.shortName.asString() == DEFINITION_ANNOTATION } }
            .toList()

        return emptyList()
    }

    fun scanKoinModules(defaultModule: KoinMetaData.Module): List<KoinMetaData.Module> {
        val moduleList = scanClassModules()
        val index = moduleList.generateScanComponentIndex()
        scanClassComponents(defaultModule, index)
        scanFunctionComponents(defaultModule, index)
        scanDefaultProperties(index+defaultModule)
        scanExternalDefinitions(index)
        return moduleList
    }

    private fun scanDefaultProperties(index: List<KoinMetaData.Module>) {
        val propertyValues: List<KoinMetaData.PropertyValue> = defaultProperties.mapNotNull { def ->
            def.annotations
                .first { it.shortName.asString() == PropertyValue::class.simpleName }
                .let { a ->
                    val id = a.arguments.first().value?.toString()
                    val field = (a.parent as? KSDeclaration)
                    id?.let { field?.qualifiedName?.asString()?.let { KoinMetaData.PropertyValue(id = id ,  it) } }
                }
        }

        val allProperties = index
            .flatMap { it.definitions }
            .flatMap { it.parameters }
            .filterIsInstance<KoinMetaData.DefinitionParameter.Property>()

        //associate default values
        propertyValues
            .forEach { propertyValue ->
                allProperties.filter { it.value == propertyValue.id }.forEach {
                    it.defaultValue = propertyValue
                }
            }
    }

    private fun scanExternalDefinitions(index: List<KoinMetaData.Module>) {
        externalDefinitions
            .filter { !it.isExpect }
            .mapNotNull { definitionDeclaration ->
                definitionDeclaration.annotations
                    .first { it.shortName.asString() == DEFINITION_ANNOTATION }.arguments.first().value?.toString()
                    ?.let { packageValue ->
                        KoinMetaData.ExternalDefinition(targetPackage = packageValue, name = definitionDeclaration.simpleName.asString())
                    }
            }
            .forEach { extDef ->
                val module = index.firstOrNull { it.acceptDefinition(extDef.targetPackage) }
                module?.externalDefinitions?.add(extDef)
            }
    }

    private fun scanClassModules(): List<KoinMetaData.Module> {
        logger.logging("scan modules ...")
        return validModuleSymbols
            .filterIsInstance<KSClassDeclaration>()
            .map { moduleMetadataScanner.createClassModule(it) }
            .toList()
    }

    private fun List<KoinMetaData.Module>.generateScanComponentIndex(): List<KoinMetaData.Module> {
        val moduleList = hashMapOf<String, KoinMetaData.Module>()
        val emptyScanList = arrayListOf<KoinMetaData.Module>()
        forEach { module ->
            module.componentScan?.let { scan ->
                when (scan.packageName) {
                    "" -> emptyScanList.add(module)
                    else -> if (moduleList.anyMatch(scan.packageName)) {
                        val existing = moduleList[scan.packageName]!!
                        error("@ComponentScan with '${scan.packageName}' from module ${module.name} is already declared in ${existing.name}. Please fix @ComponentScan value ")
                    } else {
                        moduleList[scan.packageName] = module
                    }
                }
            }
        }
        return moduleList.values + emptyScanList
    }

    private fun scanFunctionComponents(
        defaultModule: KoinMetaData.Module,
        scanComponentIndex: List<KoinMetaData.Module>
    ): List<KoinMetaData.Definition> {
        logger.logging("scan functions ...")

        val definitions = validDefinitionSymbols
            .filterIsInstance<KSFunctionDeclaration>()
            .mapNotNull { functionMetadataScanner.createFunctionDefinition(it) }
            .toList()

        definitions.forEach { addToModule(it, defaultModule, scanComponentIndex) }
        return definitions
    }

    private fun scanClassComponents(
        defaultModule: KoinMetaData.Module,
        scanComponentIndex: List<KoinMetaData.Module>
    ): List<KoinMetaData.Definition> {
        logger.logging("scan definitions ...")

        val definitions = validDefinitionSymbols
            .filterIsInstance<KSClassDeclaration>()
            .map { componentMetadataScanner.createClassDefinition(it) }
            .toList()
        definitions.forEach { addToModule(it, defaultModule, scanComponentIndex) }
        return definitions
    }

    private fun addToModule(
        definition: KoinMetaData.Definition,
        defaultModule: KoinMetaData.Module,
        modules: List<KoinMetaData.Module>
    ) {
        val definitionPackage = definition.packageName
        val foundModule = modules.firstOrNull { it.acceptDefinition(definitionPackage) } ?: defaultModule
        val alreadyExists = foundModule.definitions.contains(definition)
        if (!alreadyExists) {
            if (foundModule == defaultModule) {
                logger.warn("No module found for '$definitionPackage.${definition.label}'. Definition is added to 'defaultModule'")
            }
            foundModule.definitions.add(definition)
        } else {
            logger.logging("skip addToModule - definition(class) -> $definition -> module $foundModule - already exists")
        }
    }

    private fun logInvalidEntities(classDeclarationList: List<KSAnnotated>) {
        classDeclarationList.forEach { logger.logging("Invalid entity: $it") }
    }
}<|MERGE_RESOLUTION|>--- conflicted
+++ resolved
@@ -15,20 +15,20 @@
  */
 package org.koin.compiler.scanner
 
+import com.google.devtools.ksp.KspExperimental
 import com.google.devtools.ksp.processing.KSPLogger
 import com.google.devtools.ksp.processing.Resolver
 import com.google.devtools.ksp.symbol.KSAnnotated
 import com.google.devtools.ksp.symbol.KSClassDeclaration
+import com.google.devtools.ksp.symbol.KSDeclaration
 import com.google.devtools.ksp.symbol.KSFunctionDeclaration
 import com.google.devtools.ksp.validate
 import org.koin.compiler.metadata.DEFINITION_ANNOTATION_LIST_TYPES
 import org.koin.compiler.metadata.KoinMetaData
 import org.koin.compiler.util.anyMatch
-<<<<<<< HEAD
-=======
 import org.koin.core.annotation.Definition
->>>>>>> 8f3a05ed
 import org.koin.core.annotation.Module
+import org.koin.core.annotation.PropertyValue
 
 class KoinMetaDataScanner(
     private val logger: KSPLogger
@@ -40,7 +40,11 @@
 
     private var validModuleSymbols = mutableListOf<KSAnnotated>()
     private var validDefinitionSymbols = mutableListOf<KSAnnotated>()
-
+    private var defaultProperties = mutableListOf<KSAnnotated>()
+    private var externalDefinitions = listOf<KSDeclaration>()
+
+
+    @OptIn(KspExperimental::class)
     fun scanSymbols(resolver: Resolver): List<KSAnnotated> {
         val moduleSymbols = resolver.getSymbolsWithAnnotation(Module::class.qualifiedName!!).toList()
         val definitionSymbols = DEFINITION_ANNOTATION_LIST_TYPES.flatMap { annotation ->
@@ -186,7 +190,7 @@
         val alreadyExists = foundModule.definitions.contains(definition)
         if (!alreadyExists) {
             if (foundModule == defaultModule) {
-                logger.warn("No module found for '$definitionPackage.${definition.label}'. Definition is added to 'defaultModule'")
+                logger.info("No module found for '$definitionPackage.${definition.label}'. Definition is added to 'defaultModule'")
             }
             foundModule.definitions.add(definition)
         } else {
@@ -197,4 +201,7 @@
     private fun logInvalidEntities(classDeclarationList: List<KSAnnotated>) {
         classDeclarationList.forEach { logger.logging("Invalid entity: $it") }
     }
+    companion object {
+        private val DEFINITION_ANNOTATION = Definition::class.simpleName
+    }
 }