--- conflicted
+++ resolved
@@ -5,12 +5,9 @@
 
 ## [1.0.0]()
 
-- `[FIXED]` - Allow same name of Module, but different package - #14 #16  
-<<<<<<< HEAD
-=======
+- `[FIXED]` - Allow same name of Module, but different package - #14 #16
 - `[FIXED]` - Allow collocated module independant of @ComponentScan annotation
 - `[ADDED]` - @ComponentScan annotation scan check (avoid double declaration)
->>>>>>> aa83a759
 
 
 ## [1.0.0-beta-2]()
