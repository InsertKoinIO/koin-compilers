--- conflicted
+++ resolved
@@ -39,17 +39,9 @@
     classFile.appendText(MODULE_HEADER)
     classFile.appendText(module.definitions.generateImports())
 
-<<<<<<< HEAD
-    val packageName = module.packageName("_")
-    val generatedField = "${packageName}_${module.name}"
-
-    val classModule = "${module.packageName}.${module.name}"
-    classFile.appendText("\nval $generatedField = module {")
-=======
     val generatedField = module.generateModuleField(classFile)
 
     val modulePath = "${module.packageName}.${module.name}"
->>>>>>> aa83a759
 
     module.includes?.let { includes ->
         if (includes.isNotEmpty()) { generateIncludes(includes, classFile) }
