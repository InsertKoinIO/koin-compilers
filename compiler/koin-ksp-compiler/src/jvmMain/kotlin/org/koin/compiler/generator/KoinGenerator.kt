--- conflicted
+++ resolved
@@ -24,7 +24,6 @@
 import generateFieldDefaultModule
 import org.koin.compiler.metadata.KoinMetaData
 import java.io.OutputStream
-import java.util.*
 
 class KoinGenerator(
     val codeGenerator: CodeGenerator,
@@ -53,18 +52,6 @@
 
     private fun generateModule(module: KoinMetaData.Module) {
         logger.logging("generate $module - ${module.type}")
-<<<<<<< HEAD
-        codeGenerator.getDefaultFile().let { defaultFile ->
-            if (module.definitions.isNotEmpty()) {
-                when (module.type) {
-                    KoinMetaData.ModuleType.FIELD -> {
-                        defaultFile.generateFieldDefaultModule(module.definitions)
-                    }
-                    KoinMetaData.ModuleType.CLASS -> {
-                        val moduleFile = codeGenerator.getFile(fileName = module.generateModuleFileName())
-                        generateClassModule(moduleFile, module)
-                    }
-=======
         if (module.definitions.isNotEmpty()) {
             when (module.type) {
                 KoinMetaData.ModuleType.FIELD -> {
@@ -73,7 +60,6 @@
                 KoinMetaData.ModuleType.CLASS -> {
                     val moduleFile = codeGenerator.getFile(fileName = module.generateModuleFileName())
                     generateClassModule(moduleFile, module)
->>>>>>> 997b392c
                 }
             }
         } else {
@@ -84,15 +70,6 @@
     private fun KoinMetaData.Module.generateModuleFileName(): String {
         val extensionName = packageName("$")
         return "${name}Gen${extensionName}"
-<<<<<<< HEAD
-    }
-
-    fun generateDefaultModule(
-        definitions: List<KoinMetaData.Definition>
-    ) {
-        generateDefaultModuleForDefinitions(definitions)
-=======
->>>>>>> 997b392c
     }
 
     companion object {
